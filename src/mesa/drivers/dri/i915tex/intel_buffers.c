/**************************************************************************
 * 
 * Copyright 2003 Tungsten Graphics, Inc., Cedar Park, Texas.
 * All Rights Reserved.
 * 
 * Permission is hereby granted, free of charge, to any person obtaining a
 * copy of this software and associated documentation files (the
 * "Software"), to deal in the Software without restriction, including
 * without limitation the rights to use, copy, modify, merge, publish,
 * distribute, sub license, and/or sell copies of the Software, and to
 * permit persons to whom the Software is furnished to do so, subject to
 * the following conditions:
 * 
 * The above copyright notice and this permission notice (including the
 * next paragraph) shall be included in all copies or substantial portions
 * of the Software.
 * 
 * THE SOFTWARE IS PROVIDED "AS IS", WITHOUT WARRANTY OF ANY KIND, EXPRESS
 * OR IMPLIED, INCLUDING BUT NOT LIMITED TO THE WARRANTIES OF
 * MERCHANTABILITY, FITNESS FOR A PARTICULAR PURPOSE AND NON-INFRINGEMENT.
 * IN NO EVENT SHALL TUNGSTEN GRAPHICS AND/OR ITS SUPPLIERS BE LIABLE FOR
 * ANY CLAIM, DAMAGES OR OTHER LIABILITY, WHETHER IN AN ACTION OF CONTRACT,
 * TORT OR OTHERWISE, ARISING FROM, OUT OF OR IN CONNECTION WITH THE
 * SOFTWARE OR THE USE OR OTHER DEALINGS IN THE SOFTWARE.
 * 
 **************************************************************************/

#include "intel_screen.h"
#include "intel_context.h"
#include "intel_blit.h"
#include "intel_buffers.h"
#include "intel_depthstencil.h"
#include "intel_fbo.h"
#include "intel_tris.h"
#include "intel_regions.h"
#include "intel_batchbuffer.h"
#include "intel_reg.h"
#include "context.h"
#include "utils.h"
#include "drirenderbuffer.h"
#include "framebuffer.h"
#include "swrast/swrast.h"
#include "vblank.h"


/* This block can be removed when libdrm >= 2.3.1 is required */

#ifndef DRM_VBLANK_FLIP

#define DRM_VBLANK_FLIP 0x8000000

typedef struct drm_i915_flip {
   int pipes;
} drm_i915_flip_t;

#undef DRM_IOCTL_I915_FLIP
#define DRM_IOCTL_I915_FLIP DRM_IOW(DRM_COMMAND_BASE + DRM_I915_FLIP, \
				    drm_i915_flip_t)

#endif


/**
 * XXX move this into a new dri/common/cliprects.c file.
 */
GLboolean
intel_intersect_cliprects(drm_clip_rect_t * dst,
                          const drm_clip_rect_t * a,
                          const drm_clip_rect_t * b)
{
   GLint bx = b->x1;
   GLint by = b->y1;
   GLint bw = b->x2 - bx;
   GLint bh = b->y2 - by;

   if (bx < a->x1)
      bw -= a->x1 - bx, bx = a->x1;
   if (by < a->y1)
      bh -= a->y1 - by, by = a->y1;
   if (bx + bw > a->x2)
      bw = a->x2 - bx;
   if (by + bh > a->y2)
      bh = a->y2 - by;
   if (bw <= 0)
      return GL_FALSE;
   if (bh <= 0)
      return GL_FALSE;

   dst->x1 = bx;
   dst->y1 = by;
   dst->x2 = bx + bw;
   dst->y2 = by + bh;

   return GL_TRUE;
}

/**
 * Return pointer to current color drawing region, or NULL.
 */
struct intel_region *
intel_drawbuf_region(struct intel_context *intel)
{
   struct intel_renderbuffer *irbColor =
      intel_renderbuffer(intel->ctx.DrawBuffer->_ColorDrawBuffers[0][0]);
   if (irbColor)
      return irbColor->region;
   else
      return NULL;
}

/**
 * Return pointer to current color reading region, or NULL.
 */
struct intel_region *
intel_readbuf_region(struct intel_context *intel)
{
   struct intel_renderbuffer *irb
      = intel_renderbuffer(intel->ctx.ReadBuffer->_ColorReadBuffer);
   if (irb)
      return irb->region;
   else
      return NULL;
}



/**
 * Update the following fields for rendering:
 *   intel->numClipRects
 *   intel->pClipRects
 */
static void
intelSetRenderbufferClipRects(struct intel_context *intel)
{
   /* zero-sized buffers might be legal? */
   assert(intel->ctx.DrawBuffer->Width > 0);
   assert(intel->ctx.DrawBuffer->Height > 0);
   intel->fboRect.x1 = 0;
   intel->fboRect.y1 = 0;
   intel->fboRect.x2 = intel->ctx.DrawBuffer->Width;
   intel->fboRect.y2 = intel->ctx.DrawBuffer->Height;
   intel->numClipRects = 1;
   intel->pClipRects = &intel->fboRect;
}


/**
 * This will be called whenever the currently bound window is moved/resized.
 * XXX: actually, it seems to NOT be called when the window is only moved (BP).
 */
void
intelWindowMoved(struct intel_context *intel)
{
   GLcontext *ctx = &intel->ctx;
   __DRIdrawablePrivate *dPriv = intel->driDrawable;
   struct intel_framebuffer *intel_fb = dPriv->driverPrivate;

   if (!intel->ctx.DrawBuffer) {
      /* when would this happen? -BP */
      assert(0);
      intel->numClipRects = 0;
   }

   /* Update Mesa's notion of window size */
   driUpdateFramebufferSize(ctx, dPriv);
   intel_fb->Base.Initialized = GL_TRUE; /* XXX remove someday */

   {
      drmI830Sarea *sarea = intel->sarea;
      drm_clip_rect_t drw_rect = { .x1 = dPriv->x, .x2 = dPriv->x + dPriv->w,
				   .y1 = dPriv->y, .y2 = dPriv->y + dPriv->h };
      drm_clip_rect_t pipeA_rect = { .x1 = sarea->pipeA_x, .y1 = sarea->pipeA_y,
				     .x2 = sarea->pipeA_x + sarea->pipeA_w,
				     .y2 = sarea->pipeA_y + sarea->pipeA_h };
      drm_clip_rect_t pipeB_rect = { .x1 = sarea->pipeB_x, .y1 = sarea->pipeB_y,
				     .x2 = sarea->pipeB_x + sarea->pipeB_w,
				     .y2 = sarea->pipeB_y + sarea->pipeB_h };
      GLint areaA = driIntersectArea( drw_rect, pipeA_rect );
      GLint areaB = driIntersectArea( drw_rect, pipeB_rect );
      GLuint flags = intel_fb->vblank_flags;
      GLboolean pf_active;
      GLint pf_pipes;

      /* Update page flipping info
       */
      pf_pipes = 0;

      if (areaA > 0)
	 pf_pipes |= 1;

      if (areaB > 0)
	 pf_pipes |= 2;

      intel_fb->pf_current_page = (intel->sarea->pf_current_page >>
				   (intel_fb->pf_pipes & 0x2)) & 0x3;

      intel_fb->pf_num_pages = 2 /*intel->intelScreen->third.handle ? 3 : 2*/;

      pf_active = pf_pipes && (pf_pipes & intel->sarea->pf_active) == pf_pipes;

      if (INTEL_DEBUG & DEBUG_LOCK)
	 if (pf_active != intel_fb->pf_active)
	    _mesa_printf("%s - Page flipping %sactive\n", __progname,
			 pf_active ? "" : "in");

      if (pf_active) {
	 /* Sync pages between pipes if we're flipping on both at the same time */
	 if (pf_pipes == 0x3 &&	pf_pipes != intel_fb->pf_pipes &&
	     (intel->sarea->pf_current_page & 0x3) !=
	     (((intel->sarea->pf_current_page) >> 2) & 0x3)) {
	    drm_i915_flip_t flip;

	    if (intel_fb->pf_current_page ==
		(intel->sarea->pf_current_page & 0x3)) {
	       /* XXX: This is ugly, but emitting two flips 'in a row' can cause
		* lockups for unknown reasons.
		*/
               intel->sarea->pf_current_page =
		  intel->sarea->pf_current_page & 0x3;
	       intel->sarea->pf_current_page |=
		  ((intel_fb->pf_current_page + intel_fb->pf_num_pages - 1) %
		   intel_fb->pf_num_pages) << 2;

	       flip.pipes = 0x2;
	    } else {
               intel->sarea->pf_current_page =
		  intel->sarea->pf_current_page & (0x3 << 2);
	       intel->sarea->pf_current_page |=
		  (intel_fb->pf_current_page + intel_fb->pf_num_pages - 1) %
		  intel_fb->pf_num_pages;

	       flip.pipes = 0x1;
	    }

	    drmCommandWrite(intel->driFd, DRM_I915_FLIP, &flip, sizeof(flip));
	 }

	 intel_fb->pf_pipes = pf_pipes;
      }

      intel_fb->pf_active = pf_active;
      intel_flip_renderbuffers(intel_fb);
      intel_draw_buffer(&intel->ctx, intel->ctx.DrawBuffer);

      /* Update vblank info
       */
      if (areaB > areaA || (areaA == areaB && areaB > 0)) {
	 flags = intel_fb->vblank_flags | VBLANK_FLAG_SECONDARY;
      } else {
	 flags = intel_fb->vblank_flags & ~VBLANK_FLAG_SECONDARY;
      }

      if (flags != intel_fb->vblank_flags && intel_fb->vblank_flags &&
	  !(intel_fb->vblank_flags & VBLANK_FLAG_NO_IRQ)) {
	 drmVBlank vbl;
	 int i;

	 vbl.request.type = DRM_VBLANK_ABSOLUTE;

	 if ( intel_fb->vblank_flags & VBLANK_FLAG_SECONDARY ) {
	    vbl.request.type |= DRM_VBLANK_SECONDARY;
	 }

	 for (i = 0; i < intel_fb->pf_num_pages; i++) {
	    if (!intel_fb->color_rb[i] ||
		(intel_fb->vbl_waited - intel_fb->color_rb[i]->vbl_pending) <=
		(1<<23))
	       continue;

	    vbl.request.sequence = intel_fb->color_rb[i]->vbl_pending;
	    drmWaitVBlank(intel->driFd, &vbl);
	 }

	 intel_fb->vblank_flags = flags;
	 driGetCurrentVBlank(dPriv, intel_fb->vblank_flags, &intel_fb->vbl_seq);
	 intel_fb->vbl_waited = intel_fb->vbl_seq;

	 for (i = 0; i < intel_fb->pf_num_pages; i++) {
	    if (intel_fb->color_rb[i])
	       intel_fb->color_rb[i]->vbl_pending = intel_fb->vbl_waited;
	 }
      }
   }

   /* Update hardware scissor */
   ctx->Driver.Scissor(ctx, ctx->Scissor.X, ctx->Scissor.Y,
                       ctx->Scissor.Width, ctx->Scissor.Height);

   /* Re-calculate viewport related state */
   ctx->Driver.DepthRange( ctx, ctx->Viewport.Near, ctx->Viewport.Far );
}



/* A true meta version of this would be very simple and additionally
 * machine independent.  Maybe we'll get there one day.
 */
static void
intelClearWithTris(struct intel_context *intel, GLbitfield mask)
{
   GLcontext *ctx = &intel->ctx;
   struct gl_framebuffer *fb = ctx->DrawBuffer;
   drm_clip_rect_t clear;

   if (INTEL_DEBUG & DEBUG_BLIT)
      _mesa_printf("%s 0x%x\n", __FUNCTION__, mask);

   LOCK_HARDWARE(intel);

   if (intel->numClipRects) {
      GLint cx, cy, cw, ch;
      GLuint buf;

      intel->vtbl.install_meta_state(intel);

      /* Get clear bounds after locking */
      cx = fb->_Xmin;
      cy = fb->_Ymin;
      ch = fb->_Ymax - cx;
      cw = fb->_Xmax - cy;

      /* note: regardless of 'all', cx, cy, cw, ch are now correct */
      clear.x1 = cx;
      clear.y1 = cy;
      clear.x2 = cx + cw;
      clear.y2 = cy + ch;

      /* Back and stencil cliprects are the same.  Try and do both
       * buffers at once:
       */
      if (mask &
          (BUFFER_BIT_BACK_LEFT | BUFFER_BIT_STENCIL | BUFFER_BIT_DEPTH)) {
         struct intel_region *backRegion =
            intel_get_rb_region(fb, BUFFER_BACK_LEFT);
         struct intel_region *depthRegion =
            intel_get_rb_region(fb, BUFFER_DEPTH);
         const GLuint clearColor = (backRegion && backRegion->cpp == 4)
            ? intel->ClearColor8888 : intel->ClearColor565;

         intel->vtbl.meta_draw_region(intel, backRegion, depthRegion);

         if (mask & BUFFER_BIT_BACK_LEFT)
            intel->vtbl.meta_color_mask(intel, GL_TRUE);
         else
            intel->vtbl.meta_color_mask(intel, GL_FALSE);

         if (mask & BUFFER_BIT_STENCIL)
            intel->vtbl.meta_stencil_replace(intel,
                                             intel->ctx.Stencil.WriteMask[0],
                                             intel->ctx.Stencil.Clear);
         else
            intel->vtbl.meta_no_stencil_write(intel);

         if (mask & BUFFER_BIT_DEPTH)
            intel->vtbl.meta_depth_replace(intel);
         else
            intel->vtbl.meta_no_depth_write(intel);

         /* XXX: Using INTEL_BATCH_NO_CLIPRECTS here is dangerous as the
          * drawing origin may not be correctly emitted.
          */
         intel_meta_draw_quad(intel, clear.x1, clear.x2, clear.y1, clear.y2,
                              intel->ctx.Depth.Clear, clearColor, 0, 0, 0, 0);   /* texcoords */

         mask &=
            ~(BUFFER_BIT_BACK_LEFT | BUFFER_BIT_STENCIL | BUFFER_BIT_DEPTH);
      }

      /* clear the remaining (color) renderbuffers */
      for (buf = 0; buf < BUFFER_COUNT && mask; buf++) {
         const GLuint bufBit = 1 << buf;
         if (mask & bufBit) {
            struct intel_renderbuffer *irbColor =
               intel_renderbuffer(fb->Attachment[buf].Renderbuffer);
            GLuint color = (irbColor->region->cpp == 4)
               ? intel->ClearColor8888 : intel->ClearColor565;

            ASSERT(irbColor);

            intel->vtbl.meta_no_depth_write(intel);
            intel->vtbl.meta_no_stencil_write(intel);
            intel->vtbl.meta_color_mask(intel, GL_TRUE);
            intel->vtbl.meta_draw_region(intel, irbColor->region, NULL);

            /* XXX: Using INTEL_BATCH_NO_CLIPRECTS here is dangerous as the
             * drawing origin may not be correctly emitted.
             */
            intel_meta_draw_quad(intel, clear.x1, clear.x2, clear.y1, clear.y2, 0,      /* depth clear val */
                                 color, 0, 0, 0, 0);    /* texcoords */

            mask &= ~bufBit;
         }
      }

      intel->vtbl.leave_meta_state(intel);
      intel_batchbuffer_flush(intel->batch);
   }
   UNLOCK_HARDWARE(intel);
}


/**
 * Called by ctx->Driver.Clear.
 */
static void
intelClear(GLcontext *ctx, GLbitfield mask)
{
   struct intel_context *intel = intel_context(ctx);
   const GLuint colorMask = *((GLuint *) & ctx->Color.ColorMask);
   GLbitfield tri_mask = 0;
   GLbitfield blit_mask = 0;
   GLbitfield swrast_mask = 0;
   struct gl_framebuffer *fb = ctx->DrawBuffer;
   GLuint i;

   if (0)
      fprintf(stderr, "%s\n", __FUNCTION__);

   /* HW color buffers (front, back, aux, generic FBO, etc) */
   if (colorMask == ~0) {
      /* clear all R,G,B,A */
      /* XXX FBO: need to check if colorbuffers are software RBOs! */
      blit_mask |= (mask & BUFFER_BITS_COLOR);
   }
   else {
      /* glColorMask in effect */
      tri_mask |= (mask & BUFFER_BITS_COLOR);
   }

   /* HW stencil */
   if (mask & BUFFER_BIT_STENCIL) {
      const struct intel_region *stencilRegion
         = intel_get_rb_region(fb, BUFFER_STENCIL);
      if (stencilRegion) {
         /* have hw stencil */
         if ((ctx->Stencil.WriteMask[0] & 0xff) != 0xff) {
            /* not clearing all stencil bits, so use triangle clearing */
            tri_mask |= BUFFER_BIT_STENCIL;
         }
         else {
            /* clearing all stencil bits, use blitting */
            blit_mask |= BUFFER_BIT_STENCIL;
         }
      }
   }

   /* HW depth */
   if (mask & BUFFER_BIT_DEPTH) {
      /* clear depth with whatever method is used for stencil (see above) */
      if (tri_mask & BUFFER_BIT_STENCIL)
         tri_mask |= BUFFER_BIT_DEPTH;
      else
         blit_mask |= BUFFER_BIT_DEPTH;
   }

   /* SW fallback clearing */
   swrast_mask = mask & ~tri_mask & ~blit_mask;

   for (i = 0; i < BUFFER_COUNT; i++) {
      GLuint bufBit = 1 << i;
      if ((blit_mask | tri_mask) & bufBit) {
         if (!fb->Attachment[i].Renderbuffer->ClassID) {
            blit_mask &= ~bufBit;
            tri_mask &= ~bufBit;
            swrast_mask |= bufBit;
         }
      }
   }


   intelFlush(ctx);             /* XXX intelClearWithBlit also does this */

   if (blit_mask)
      intelClearWithBlit(ctx, blit_mask);

   if (tri_mask)
      intelClearWithTris(intel, tri_mask);

   if (swrast_mask)
      _swrast_Clear(ctx, swrast_mask);
}


/* Emit wait for pending flips */
void
intel_wait_flips(struct intel_context *intel, GLuint batch_flags)
{
   struct intel_framebuffer *intel_fb =
      (struct intel_framebuffer *) intel->ctx.DrawBuffer;
   struct intel_renderbuffer *intel_rb =
      intel_get_renderbuffer(&intel_fb->Base,
			     intel_fb->Base._ColorDrawBufferMask[0] ==
			     BUFFER_BIT_FRONT_LEFT ? BUFFER_FRONT_LEFT :
			     BUFFER_BACK_LEFT);

   if (intel_fb->Base.Name == 0 && intel_rb->pf_pending == intel_fb->pf_seq) {
      GLint pf_pipes = intel_fb->pf_pipes;
      BATCH_LOCALS;

      /* Wait for pending flips to take effect */
      BEGIN_BATCH(2, batch_flags);
      OUT_BATCH(pf_pipes & 0x1 ? (MI_WAIT_FOR_EVENT | MI_WAIT_FOR_PLANE_A_FLIP)
		: 0);
      OUT_BATCH(pf_pipes & 0x2 ? (MI_WAIT_FOR_EVENT | MI_WAIT_FOR_PLANE_B_FLIP)
		: 0);
      ADVANCE_BATCH();

      intel_rb->pf_pending--;
   }
}

#if 0
/* Flip the front & back buffers
 */
static GLboolean
intelPageFlip(const __DRIdrawablePrivate * dPriv)
{
   struct intel_context *intel;
   int ret;
   struct intel_framebuffer *intel_fb = dPriv->driverPrivate;

   if (INTEL_DEBUG & DEBUG_IOCTL)
      fprintf(stderr, "%s\n", __FUNCTION__);

   assert(dPriv);
   assert(dPriv->driContextPriv);
   assert(dPriv->driContextPriv->driverPrivate);

   intel = (struct intel_context *) dPriv->driContextPriv->driverPrivate;

   if (intel->intelScreen->drmMinor < 9)
      return GL_FALSE;

   intelFlush(&intel->ctx);

   ret = 0;

   LOCK_HARDWARE(intel);

   if (dPriv->numClipRects && intel_fb->pf_active) {
      drm_i915_flip_t flip;

      flip.pipes = intel_fb->pf_pipes;

      ret = drmCommandWrite(intel->driFd, DRM_I915_FLIP, &flip, sizeof(flip));
   }

   UNLOCK_HARDWARE(intel);

   if (ret || !intel_fb->pf_active)
      return GL_FALSE;

   if (!dPriv->numClipRects) {
      usleep(10000);	/* throttle invisible client 10ms */
   }

   intel_fb->pf_current_page = (intel->sarea->pf_current_page >>
				(intel_fb->pf_pipes & 0x2)) & 0x3;

   if (dPriv->numClipRects != 0) {
      intel_get_renderbuffer(&intel_fb->Base, BUFFER_FRONT_LEFT)->pf_pending =
      intel_get_renderbuffer(&intel_fb->Base, BUFFER_BACK_LEFT)->pf_pending =
	 ++intel_fb->pf_seq;
   }

   intel_flip_renderbuffers(intel_fb);
   intel_draw_buffer(&intel->ctx, &intel_fb->Base);

   if (INTEL_DEBUG & DEBUG_IOCTL)
      fprintf(stderr, "%s: success\n", __FUNCTION__);

   return GL_TRUE;
}
#endif


static GLboolean
intelScheduleSwap(const __DRIdrawablePrivate * dPriv, GLboolean *missed_target)
{
   struct intel_framebuffer *intel_fb = dPriv->driverPrivate;
   unsigned int interval = driGetVBlankInterval(dPriv, intel_fb->vblank_flags);
   struct intel_context *intel =
      intelScreenContext(dPriv->driScreenPriv->private);
   const intelScreenPrivate *intelScreen = intel->intelScreen;
   unsigned int target;
   drm_i915_vblank_swap_t swap;
   GLboolean ret;

<<<<<<< HEAD
   if (!intel_fb->vblank_flags ||
       (intel_fb->vblank_flags & VBLANK_FLAG_NO_IRQ) ||
       intelScreen->current_rotation != 0 ||
       intelScreen->drmMinor < (intel_fb->pf_active ? 9 : 6))
=======
   if ((intel_fb->vblank_flags & VBLANK_FLAG_NO_IRQ) ||
        intelScreen->drmMinor < (intel_fb->pf_active ? 9 : 6))
>>>>>>> 7aefdd51
      return GL_FALSE;

   swap.seqtype = DRM_VBLANK_ABSOLUTE;

   if (intel_fb->vblank_flags & VBLANK_FLAG_SYNC) {
      swap.seqtype |= DRM_VBLANK_NEXTONMISS;
   } else if (interval == 0) {
      return GL_FALSE;
   }

   swap.drawable = dPriv->hHWDrawable;
   target = swap.sequence = intel_fb->vbl_seq + interval;

   if ( intel_fb->vblank_flags & VBLANK_FLAG_SECONDARY ) {
      swap.seqtype |= DRM_VBLANK_SECONDARY;
   }

   LOCK_HARDWARE(intel);

   intel_batchbuffer_flush(intel->batch);

   if ( intel_fb->pf_active ) {
      swap.seqtype |= DRM_VBLANK_FLIP;

      intel_fb->pf_current_page = (((intel->sarea->pf_current_page >>
				     (intel_fb->pf_pipes & 0x2)) & 0x3) + 1) %
				  intel_fb->pf_num_pages;
   }

   if (!drmCommandWriteRead(intel->driFd, DRM_I915_VBLANK_SWAP, &swap,
			    sizeof(swap))) {
      intel_fb->vbl_seq = swap.sequence;
      swap.sequence -= target;
      *missed_target = swap.sequence > 0 && swap.sequence <= (1 << 23);

      intel_get_renderbuffer(&intel_fb->Base, BUFFER_BACK_LEFT)->vbl_pending =
	 intel_get_renderbuffer(&intel_fb->Base,
				BUFFER_FRONT_LEFT)->vbl_pending =
	 intel_fb->vbl_seq;

      if (swap.seqtype & DRM_VBLANK_FLIP) {
	 intel_flip_renderbuffers(intel_fb);
	 intel_draw_buffer(&intel->ctx, intel->ctx.DrawBuffer);
      }

      ret = GL_TRUE;
   } else {
      if (swap.seqtype & DRM_VBLANK_FLIP) {
	 intel_fb->pf_current_page = ((intel->sarea->pf_current_page >>
					(intel_fb->pf_pipes & 0x2)) & 0x3) %
				     intel_fb->pf_num_pages;
      }

      ret = GL_FALSE;
   }

   UNLOCK_HARDWARE(intel);

   return ret;
}

void
intelSwapBuffers(__DRIdrawablePrivate * dPriv)
{
   if (dPriv->driContextPriv && dPriv->driContextPriv->driverPrivate) {
      GET_CURRENT_CONTEXT(ctx);
      struct intel_context *intel;

      if (ctx == NULL)
	 return;

      intel = intel_context(ctx);

      if (ctx->Visual.doubleBufferMode) {
	 GLboolean missed_target;
	 struct intel_framebuffer *intel_fb = dPriv->driverPrivate;
	 int64_t ust;

	 _mesa_notifySwapBuffers(ctx);  /* flush pending rendering comands */

         if (!intelScheduleSwap(dPriv, &missed_target)) {
	    driWaitForVBlank(dPriv, &intel_fb->vbl_seq, intel_fb->vblank_flags,
			     &missed_target);

            intelCopyBuffer(dPriv, NULL);
	 }

	 intel_fb->swap_count++;
	 (*dri_interface->getUST) (&ust);
	 if (missed_target) {
	    intel_fb->swap_missed_count++;
	    intel_fb->swap_missed_ust = ust - intel_fb->swap_ust;
	 }

	 intel_fb->swap_ust = ust;
      }
   }
   else {
      /* XXX this shouldn't be an error but we can't handle it for now */
      fprintf(stderr, "%s: drawable has no context!\n", __FUNCTION__);
   }
}

void
intelCopySubBuffer(__DRIdrawablePrivate * dPriv, int x, int y, int w, int h)
{
   if (dPriv->driContextPriv && dPriv->driContextPriv->driverPrivate) {
      struct intel_context *intel =
         (struct intel_context *) dPriv->driContextPriv->driverPrivate;
      GLcontext *ctx = &intel->ctx;

      if (ctx->Visual.doubleBufferMode) {
         drm_clip_rect_t rect;
	 /* fixup cliprect (driDrawable may have changed?) later */
         rect.x1 = x;
         rect.y1 = y;
         rect.x2 = w;
         rect.y2 = h;
         _mesa_notifySwapBuffers(ctx);  /* flush pending rendering comands */
         intelCopyBuffer(dPriv, &rect);
      }
   }
   else {
      /* XXX this shouldn't be an error but we can't handle it for now */
      fprintf(stderr, "%s: drawable has no context!\n", __FUNCTION__);
   }
}


/**
 * Update the hardware state for drawing into a window or framebuffer object.
 *
 * Called by glDrawBuffer, glBindFramebufferEXT, MakeCurrent, and other
 * places within the driver.
 *
 * Basically, this needs to be called any time the current framebuffer
 * changes, the renderbuffers change, or we need to draw into different
 * color buffers.
 */
void
intel_draw_buffer(GLcontext * ctx, struct gl_framebuffer *fb)
{
   struct intel_context *intel = intel_context(ctx);
   struct intel_region *colorRegion, *depthRegion = NULL;
   struct intel_renderbuffer *irbDepth = NULL, *irbStencil = NULL;

   if (!fb) {
      /* this can happen during the initial context initialization */
      return;
   }

   /* Do this here, not core Mesa, since this function is called from
    * many places within the driver.
    */
   if (ctx->NewState & (_NEW_BUFFERS | _NEW_COLOR | _NEW_PIXEL)) {
      /* this updates the DrawBuffer->_NumColorDrawBuffers fields, etc */
      _mesa_update_framebuffer(ctx);
      /* this updates the DrawBuffer's Width/Height if it's a FBO */
      _mesa_update_draw_buffer_bounds(ctx);
   }

   if (fb->_Status != GL_FRAMEBUFFER_COMPLETE_EXT) {
      /* this may occur when we're called by glBindFrameBuffer() during
       * the process of someone setting up renderbuffers, etc.
       */
      /*_mesa_debug(ctx, "DrawBuffer: incomplete user FBO\n");*/
      return;
   }

   if (fb->Name)
      intel_validate_paired_depth_stencil(ctx, fb);

   /*
    * How many color buffers are we drawing into?
    */
   if (fb->_NumColorDrawBuffers[0] != 1) {
      /* writing to 0 or 2 or 4 color buffers */
      /*_mesa_debug(ctx, "Software rendering\n");*/
      FALLBACK(intel, INTEL_FALLBACK_DRAW_BUFFER, GL_TRUE);
   }
   else {
      /* draw to exactly one color buffer */
      /*_mesa_debug(ctx, "Hardware rendering\n");*/
      FALLBACK(intel, INTEL_FALLBACK_DRAW_BUFFER, GL_FALSE);
   }

   /*
    * Get the intel_renderbuffer for the colorbuffer we're drawing into.
    * And set up cliprects.
    */
   {
      struct intel_renderbuffer *irb;
      intelSetRenderbufferClipRects(intel);
      irb = intel_renderbuffer(fb->_ColorDrawBuffers[0][0]);
      colorRegion = (irb && irb->region) ? irb->region : NULL;
   }

   /* Update culling direction which changes depending on the
    * orientation of the buffer:
    */
   if (ctx->Driver.FrontFace)
      ctx->Driver.FrontFace(ctx, ctx->Polygon.FrontFace);
   else
      ctx->NewState |= _NEW_POLYGON;

   if (!colorRegion) {
      FALLBACK(intel, INTEL_FALLBACK_DRAW_BUFFER, GL_TRUE);
   }
   else {
      FALLBACK(intel, INTEL_FALLBACK_DRAW_BUFFER, GL_FALSE);
   }

   /***
    *** Get depth buffer region and check if we need a software fallback.
    *** Note that the depth buffer is usually a DEPTH_STENCIL buffer.
    ***/
   if (fb->_DepthBuffer && fb->_DepthBuffer->Wrapped) {
      irbDepth = intel_renderbuffer(fb->_DepthBuffer->Wrapped);
      if (irbDepth && irbDepth->region) {
         FALLBACK(intel, INTEL_FALLBACK_DEPTH_BUFFER, GL_FALSE);
         depthRegion = irbDepth->region;
      }
      else {
         FALLBACK(intel, INTEL_FALLBACK_DEPTH_BUFFER, GL_TRUE);
         depthRegion = NULL;
      }
   }
   else {
      /* not using depth buffer */
      FALLBACK(intel, INTEL_FALLBACK_DEPTH_BUFFER, GL_FALSE);
      depthRegion = NULL;
   }

   /***
    *** Stencil buffer
    *** This can only be hardware accelerated if we're using a
    *** combined DEPTH_STENCIL buffer (for now anyway).
    ***/
   if (fb->_StencilBuffer && fb->_StencilBuffer->Wrapped) {
      irbStencil = intel_renderbuffer(fb->_StencilBuffer->Wrapped);
      if (irbStencil && irbStencil->region) {
         ASSERT(irbStencil->Base._ActualFormat == GL_DEPTH24_STENCIL8_EXT);
         FALLBACK(intel, INTEL_FALLBACK_STENCIL_BUFFER, GL_FALSE);
         /* need to re-compute stencil hw state */
         ctx->Driver.Enable(ctx, GL_STENCIL_TEST, ctx->Stencil.Enabled);
         if (!depthRegion)
            depthRegion = irbStencil->region;
      }
      else {
         FALLBACK(intel, INTEL_FALLBACK_STENCIL_BUFFER, GL_TRUE);
      }
   }
   else {
      /* XXX FBO: instead of FALSE, pass ctx->Stencil.Enabled ??? */
      FALLBACK(intel, INTEL_FALLBACK_STENCIL_BUFFER, GL_FALSE);
      /* need to re-compute stencil hw state */
      ctx->Driver.Enable(ctx, GL_STENCIL_TEST, ctx->Stencil.Enabled);
   }


   /**
    ** Release old regions, reference new regions
    **/

   intel->vtbl.set_draw_region(intel, colorRegion, depthRegion);

   /* update viewport since it depends on window size */
   ctx->Driver.Viewport(ctx, ctx->Viewport.X, ctx->Viewport.Y,
                        ctx->Viewport.Width, ctx->Viewport.Height);

   /* Update hardware scissor */
   ctx->Driver.Scissor(ctx, ctx->Scissor.X, ctx->Scissor.Y,
                       ctx->Scissor.Width, ctx->Scissor.Height);
}


static void
intelDrawBuffer(GLcontext * ctx, GLenum mode)
{
   intel_draw_buffer(ctx, ctx->DrawBuffer);
}


static void
intelReadBuffer(GLcontext * ctx, GLenum mode)
{
   if (ctx->ReadBuffer == ctx->DrawBuffer) {
      /* This will update FBO completeness status.
       * A framebuffer will be incomplete if the GL_READ_BUFFER setting
       * refers to a missing renderbuffer.  Calling glReadBuffer can set
       * that straight and can make the drawing buffer complete.
       */
      intel_draw_buffer(ctx, ctx->DrawBuffer);
   }
   /* Generally, functions which read pixels (glReadPixels, glCopyPixels, etc)
    * reference ctx->ReadBuffer and do appropriate state checks.
    */
}


void
intelInitBufferFuncs(struct dd_function_table *functions)
{
   functions->Clear = intelClear;
   functions->DrawBuffer = intelDrawBuffer;
   functions->ReadBuffer = intelReadBuffer;
}<|MERGE_RESOLUTION|>--- conflicted
+++ resolved
@@ -586,15 +586,9 @@
    drm_i915_vblank_swap_t swap;
    GLboolean ret;
 
-<<<<<<< HEAD
    if (!intel_fb->vblank_flags ||
        (intel_fb->vblank_flags & VBLANK_FLAG_NO_IRQ) ||
-       intelScreen->current_rotation != 0 ||
        intelScreen->drmMinor < (intel_fb->pf_active ? 9 : 6))
-=======
-   if ((intel_fb->vblank_flags & VBLANK_FLAG_NO_IRQ) ||
-        intelScreen->drmMinor < (intel_fb->pf_active ? 9 : 6))
->>>>>>> 7aefdd51
       return GL_FALSE;
 
    swap.seqtype = DRM_VBLANK_ABSOLUTE;
