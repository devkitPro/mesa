--- conflicted
+++ resolved
@@ -765,17 +765,6 @@
       inst->saturate = instr->dest.saturate;
       break;
 
-<<<<<<< HEAD
-   case nir_op_fsin: {
-      fs_reg tmp = bld.vgrf(BRW_REGISTER_TYPE_F);
-      inst = bld.emit(SHADER_OPCODE_SIN, tmp, op[0]);
-      if (instr->dest.saturate) {
-         inst->dst = result;
-         inst->saturate = true;
-      } else {
-         bld.MUL(result, tmp, brw_imm_f(0.99997));
-      }
-=======
    case nir_op_fsin:
       if (!compiler->precise_trig) {
          inst = bld.emit(SHADER_OPCODE_SIN, result, op[0]);
@@ -785,21 +774,8 @@
          inst = bld.MUL(result, tmp, brw_imm_f(0.99997));
       }
       inst->saturate = instr->dest.saturate;
->>>>>>> 88ef2476
-      break;
-   }
-
-<<<<<<< HEAD
-   case nir_op_fcos: {
-      fs_reg tmp = bld.vgrf(BRW_REGISTER_TYPE_F);
-      inst = bld.emit(SHADER_OPCODE_COS, tmp, op[0]);
-      if (instr->dest.saturate) {
-         inst->dst = result;
-         inst->saturate = true;
-      } else {
-         bld.MUL(result, tmp, brw_imm_f(0.99997));
-      }
-=======
+      break;
+
    case nir_op_fcos:
       if (!compiler->precise_trig) {
          inst = bld.emit(SHADER_OPCODE_COS, result, op[0]);
@@ -809,9 +785,7 @@
          inst = bld.MUL(result, tmp, brw_imm_f(0.99997));
       }
       inst->saturate = instr->dest.saturate;
->>>>>>> 88ef2476
-      break;
-   }
+      break;
 
    case nir_op_fddx:
       if (fs_key->high_quality_derivatives) {
