--- conflicted
+++ resolved
@@ -396,13 +396,7 @@
                                 ctx->Texture.Unit[u].Current2DArray);
       }
 
-<<<<<<< HEAD
       /* copy state/contents of the currently bound texture objects */
-=======
-      attr = MALLOC_STRUCT( gl_texture_attrib );
-      MEMCPY( attr, &ctx->Texture, sizeof(struct gl_texture_attrib) );
-      /* copy state of the currently bound texture objects */
->>>>>>> e6887a57
       for (u = 0; u < ctx->Const.MaxTextureUnits; u++) {
          _mesa_copy_texture_object(&texstate->SavedObj[u][TEXTURE_1D_INDEX],
                                    ctx->Texture.Unit[u].Current1D);
@@ -1114,18 +1108,11 @@
                                    (GLint) point->CoordReplace[u]);
                   }
                   _mesa_set_enable(ctx, GL_POINT_SPRITE_NV,point->PointSprite);
-<<<<<<< HEAD
                   if (ctx->Extensions.NV_point_sprite)
                      _mesa_PointParameteriNV(GL_POINT_SPRITE_R_MODE_NV,
                                           ctx->Point.SpriteRMode);
                   _mesa_PointParameterfEXT(GL_POINT_SPRITE_COORD_ORIGIN,
                                            (GLfloat)ctx->Point.SpriteOrigin);
-=======
-                  _mesa_PointParameteri(GL_POINT_SPRITE_R_MODE_NV,
-                                        ctx->Point.SpriteRMode);
-                  _mesa_PointParameterf(GL_POINT_SPRITE_COORD_ORIGIN,
-                                        (GLfloat)ctx->Point.SpriteOrigin);
->>>>>>> e6887a57
                }
             }
             break;
