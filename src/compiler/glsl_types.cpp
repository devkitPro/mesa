--- conflicted
+++ resolved
@@ -180,11 +180,7 @@
    gl_type(0),
    base_type(GLSL_TYPE_FUNCTION),
    sampler_dimensionality(0), sampler_shadow(0), sampler_array(0),
-<<<<<<< HEAD
-   sampler_type(0), interface_packing(0),
-=======
    sampled_type(0), interface_packing(0),
->>>>>>> c95d5c5f
    vector_elements(0), matrix_columns(0),
    length(num_params)
 {
